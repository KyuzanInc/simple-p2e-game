--- conflicted
+++ resolved
@@ -110,18 +110,11 @@
      * @return amountOut Amount of output token received from the swap
      */
     function swap(
-<<<<<<< HEAD
         IVaultPool pool,
         address sender,
         address payable recipient,
         IERC20 tokenIn,
-=======
-        IBasePool pool,
-        address sender,
-        address payable recipient,
-        IERC20 tokenIn,
         IERC20 tokenOut,
->>>>>>> 847d25dc
         uint256 amountIn
     ) external payable returns (uint256 amountOut);
 }